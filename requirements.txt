--- conflicted
+++ resolved
@@ -19,8 +19,5 @@
 transformers
 tgt
 pyworld
-<<<<<<< HEAD
-=======
 waveglow
->>>>>>> 95b4bf4d
 gdown
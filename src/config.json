--- conflicted
+++ resolved
@@ -5,13 +5,8 @@
     "sr": 22050,
     "g2p": true,
     "stft": {
-<<<<<<< HEAD
     "type": "MelSpectrogram",
     "args": {
-=======
-      "type": "MelSpectrogram",
-      "args": {
->>>>>>> 4e2f21d5
         "n_mels": 80,
         "sample_rate": 22050,
         "win_length": 1024,
